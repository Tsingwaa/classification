# To ensure fairness, we use the same code in
# LDAM (https://github.com/kaidic/LDAM-DRW) &
# BBN (https://github.com/Megvii-Nanjing/BBN)
# to produce long-tailed CIFAR datasets.

import numpy as np
import PIL
# import torch
import torchvision
# from pudb import set_trace
from data_loader.dataset.builder import Datasets
from torchvision import transforms


@Datasets.register_module("ImbalanceCIFAR10")
class ImbalanceCIFAR10(torchvision.datasets.CIFAR10):
    num_classes = 10
    mean = [0.4914, 0.4822, 0.4465]
    std = [0.2023, 0.1994, 0.2010]

    def __init__(self,
                 data_root,
                 phase,
                 transform=None,
                 download=True,
                 imb_type='exp',
                 imb_factor=0.01,
                 seed=0,
                 **kwargs):
<<<<<<< HEAD
        self.train = True if phase == 'train' else False
        self.class_adapt = kwargs.get('class_adapt', False)
        super(CIFAR10_, self).__init__(root=data_root,
                                       train=self.train,
                                       transform=transform,
                                       download=download)

    def __getitem__(self, index):
        img, target = self.data[index], self.targets[index]
        img = PIL.Image.fromarray(img)
        # set_trace()

        if self.transform is not None:
            percent = (1. + target) / 10. if self.class_adapt else None
            img = self.transform(img,
                                 percent=percent,
                                 mean=self.mean,
                                 std=self.std)
        return img, target

    @property
    def num_classes(self):
        return len(self.classes)

    @property
    def num_samples_per_cls(self):
        if self.train:
            return [5000] * self.num_classes
        else:
            return [1000] * self.num_classes

@Datasets.register_module("CIFAR100")
class CIFAR100_(torchvision.datasets.CIFAR100):
    num_classes = 100
    mean = [0.4914, 0.4822, 0.4465]
    std = [0.2023, 0.1994, 0.2010]

    def __init__(self,
                 data_root,
                 phase,
                 transform=None,
                 download=True,
                 **kwargs):
        self.train = True if phase == 'train' else False
        self.class_adapt = kwargs.get('class_adapt', False)
        super(CIFAR100_, self).__init__(root=data_root,
                                       train=self.train,
                                       transform=transform,
                                       download=download)

    def __getitem__(self, index):
        img, target = self.data[index], self.targets[index]
        img = PIL.Image.fromarray(img)
        # set_trace()

        if self.transform is not None:
            percent = (1. + target) / 100. if self.class_adapt else None
            img = self.transform(img,
                                 percent=percent,
                                 mean=self.mean,
                                 std=self.std)
        return img, target

    @property
    def num_classes(self):
        return len(self.classes)

    @property
    def num_samples_per_cls(self):
        if self.train:
            return [500] * self.num_classes
        else:
            return [100] * self.num_classes

@Datasets.register_module("ImbalanceCIFAR10")
class ImbalanceCIFAR10(torchvision.datasets.CIFAR10):
    num_classes = 10
    mean = [0.4914, 0.4822, 0.4465]
    std = [0.2023, 0.1994, 0.2010]

    def __init__(self, data_root, phase, transform=None, download=True,
                 imb_type='exp', imb_factor=0.01, seed=0, **kwargs):
=======
>>>>>>> 5efcb8db
        train = True if phase == 'train' else False
        super(ImbalanceCIFAR10, self).__init__(root=data_root,
                                               train=train,
                                               transform=transform,
                                               download=download)

        self.imb_type = imb_type
        self.imb_factor = imb_factor
        self.class_adapt = kwargs.get('class_adapt', False)
        self.seed = seed
        np.random.seed(self.seed)

        self.num_samples_per_cls = self.get_img_num_per_cls()
        self.img_num = self.num_samples_per_cls
        self.gen_imbalanced_data()

        # get other property
        self.class_weight = self.get_class_weight()
        self.indexes_per_cls = self.get_indexes_per_cls()

    def get_img_num_per_cls(self):
        max_num_samples = int(len(self.data) / self.num_classes)
        num_samples_per_cls = []

        if self.imb_type == 'exp':
            for class_index in range(self.num_classes):
                num_samples =\
                        max_num_samples * (self.imb_factor ** (
                            class_index / (self.num_classes - 1.0)))
                num_samples_per_cls.append(int(num_samples))
        elif self.imb_type == 'step':
            # One step: the former half {img_max} imgs,
            # the latter half {img_max * imb_factor} imgs
            half_num_classes = int(self.num_classes // 2)

            for class_index in range(self.num_classes):
                if class_index <= half_num_classes:
                    num_samples = max_num_samples
                else:
                    num_samples = int(max_num_samples * self.imb_factor)

                num_samples_per_cls.append(num_samples)
        else:
            # Original balance CIFAR dataset.
            num_samples_per_cls = [max_num_samples] * self.num_classes

        return num_samples_per_cls

    def gen_imbalanced_data(self):
        new_data = []
        new_targets = []
        targets = np.array(self.targets, dtype=np.int64)
        class_indexes = np.unique(targets)
        # np.unique default output by increasing order. i.e. {class 0}: MAX.
        # np.random.shuffle(classes)
        self.cls2nsamples = dict()

        for class_index, num_samples in zip(class_indexes,
                                            self.num_samples_per_cls):
            self.cls2nsamples[class_index] = num_samples
            img_indexes = np.where(targets == class_index)[0]  # get index
            # Shuffle indexes for each class.
            np.random.shuffle(img_indexes)
            select_indexes = img_indexes[:num_samples]
            new_data.append(self.data[select_indexes, ...])
            new_targets.extend([class_index] * num_samples)
        new_data = np.vstack(new_data)
        self.data = new_data
        self.targets = new_targets

    def __getitem__(self, index):
        img, target = self.data[index], self.targets[index]
        img = PIL.Image.fromarray(img)

        if self.transform is not None:
            img = self.transform(img, mean=self.mean, std=self.std)

        return img, target

    def get_class_weight(self):
        num_samples_per_cls = np.array(self.num_samples_per_cls)
        num_samples = np.sum(num_samples_per_cls)
        weight = num_samples / (self.num_classes * num_samples_per_cls)
        weight /= np.sum(weight)

        return weight

    def get_indexes_per_cls(self):
        indexes_per_cls = []

        for i in range(self.num_classes):
            indexes = np.where(np.array(self.targets) == i)[0].tolist()
            indexes_per_cls.append(indexes)

        return indexes_per_cls


@Datasets.register_module("ImbalanceCIFAR100")
class ImbalanceCIFAR100(ImbalanceCIFAR10):
    """`CIFAR100 <https://www.cs.toronto.edu/~kriz/cifar.html>`_ Dataset.
    This is a subclass of the `CIFAR10` Dataset.
    """
    base_folder = 'cifar-100-python'
    url = "https://www.cs.toronto.edu/~kriz/cifar-100-python.tar.gz"
    filename = "cifar-100-python.tar.gz"
    tgz_md5 = 'eb9058c3a382ffc7106e4002c42a8d85'
    train_list = [
        ['train', '16019d7e3df5f24257cddd939b257f8d'],
    ]

    test_list = [
        ['test', 'f0ef6b0ae62326f3e7ffdfab6717acfc'],
    ]
    meta = {
        'filename': 'meta',
        'key': 'fine_label_names',
        'md5': '7973b15100ade9c7d40fb424638fde48',
    }
    num_classes = 100
    cls_num = 100


@Datasets.register_module("CIFAR10")
class CIFAR10_(torchvision.datasets.CIFAR10):
    num_classes = 10
    mean = [0.4914, 0.4822, 0.4465]
    std = [0.2023, 0.1994, 0.2010]

    def __init__(self,
                 data_root,
                 phase,
                 transform=None,
                 download=True,
                 **kwargs):
        self.train = True if phase == 'train' else False
        self.class_adapt = kwargs.get('class_adapt', False)
        super(CIFAR10_, self).__init__(root=data_root,
                                       train=self.train,
                                       transform=transform,
                                       download=download)

    def __getitem__(self, index):
        img, target = self.data[index], self.targets[index]
        img = PIL.Image.fromarray(img)

        if self.transform is not None:
            percent = (1. + target) / 10. if self.class_adapt else None
            img = self.transform(img,
                                 percent=percent,
                                 mean=self.mean,
                                 std=self.std)

        return img, target

    @property
    def num_classes(self):
        return len(self.classes)

    @property
    def num_samples_per_cls(self):
        if self.train:
            return [5000] * self.num_classes
        else:
            return [1000] * self.num_classes


@Datasets.register_module("CIFAR100")
class CIFAR100_(torchvision.datasets.CIFAR100):
    num_classes = 100
    mean = [0.4914, 0.4822, 0.4465]
    std = [0.2023, 0.1994, 0.2010]

    def __init__(self,
                 data_root,
                 phase,
                 transform=None,
                 download=True,
                 **kwargs):
        self.train = True if phase == 'train' else False
        self.class_adapt = kwargs.get('class_adapt', False)
        super(CIFAR100_, self).__init__(root=data_root,
                                        train=self.train,
                                        transform=transform,
                                        download=download)

    def __getitem__(self, index):
        img, target = self.data[index], self.targets[index]
        img = PIL.Image.fromarray(img)

        if self.transform is not None:
            percent = (1. + target) / 10. if self.class_adapt else None
            img = self.transform(img,
                                 percent=percent,
                                 mean=self.mean,
                                 std=self.std)

        return img, target

    @property
    def num_classes(self):
        return len(self.classes)

    @property
    def num_samples_per_cls(self):
        if self.train:
            return [5000] * self.num_classes
        else:
            return [1000] * self.num_classes


if __name__ == '__main__':
    transform = transforms.Compose([
        transforms.ToTensor(),
        transforms.Normalize((0.5, 0.5, 0.5), (0.5, 0.5, 0.5))
    ])
    trainset = ImbalanceCIFAR100(data_root='./data',
                                 train=True,
                                 download=True,
                                 transform=transform)
    # trainloader = iter(trainset)
    # data, label = next(trainloader)
    # import pdb
    # pdb.set_trace()<|MERGE_RESOLUTION|>--- conflicted
+++ resolved
@@ -27,91 +27,6 @@
                  imb_factor=0.01,
                  seed=0,
                  **kwargs):
-<<<<<<< HEAD
-        self.train = True if phase == 'train' else False
-        self.class_adapt = kwargs.get('class_adapt', False)
-        super(CIFAR10_, self).__init__(root=data_root,
-                                       train=self.train,
-                                       transform=transform,
-                                       download=download)
-
-    def __getitem__(self, index):
-        img, target = self.data[index], self.targets[index]
-        img = PIL.Image.fromarray(img)
-        # set_trace()
-
-        if self.transform is not None:
-            percent = (1. + target) / 10. if self.class_adapt else None
-            img = self.transform(img,
-                                 percent=percent,
-                                 mean=self.mean,
-                                 std=self.std)
-        return img, target
-
-    @property
-    def num_classes(self):
-        return len(self.classes)
-
-    @property
-    def num_samples_per_cls(self):
-        if self.train:
-            return [5000] * self.num_classes
-        else:
-            return [1000] * self.num_classes
-
-@Datasets.register_module("CIFAR100")
-class CIFAR100_(torchvision.datasets.CIFAR100):
-    num_classes = 100
-    mean = [0.4914, 0.4822, 0.4465]
-    std = [0.2023, 0.1994, 0.2010]
-
-    def __init__(self,
-                 data_root,
-                 phase,
-                 transform=None,
-                 download=True,
-                 **kwargs):
-        self.train = True if phase == 'train' else False
-        self.class_adapt = kwargs.get('class_adapt', False)
-        super(CIFAR100_, self).__init__(root=data_root,
-                                       train=self.train,
-                                       transform=transform,
-                                       download=download)
-
-    def __getitem__(self, index):
-        img, target = self.data[index], self.targets[index]
-        img = PIL.Image.fromarray(img)
-        # set_trace()
-
-        if self.transform is not None:
-            percent = (1. + target) / 100. if self.class_adapt else None
-            img = self.transform(img,
-                                 percent=percent,
-                                 mean=self.mean,
-                                 std=self.std)
-        return img, target
-
-    @property
-    def num_classes(self):
-        return len(self.classes)
-
-    @property
-    def num_samples_per_cls(self):
-        if self.train:
-            return [500] * self.num_classes
-        else:
-            return [100] * self.num_classes
-
-@Datasets.register_module("ImbalanceCIFAR10")
-class ImbalanceCIFAR10(torchvision.datasets.CIFAR10):
-    num_classes = 10
-    mean = [0.4914, 0.4822, 0.4465]
-    std = [0.2023, 0.1994, 0.2010]
-
-    def __init__(self, data_root, phase, transform=None, download=True,
-                 imb_type='exp', imb_factor=0.01, seed=0, **kwargs):
-=======
->>>>>>> 5efcb8db
         train = True if phase == 'train' else False
         super(ImbalanceCIFAR10, self).__init__(root=data_root,
                                                train=train,

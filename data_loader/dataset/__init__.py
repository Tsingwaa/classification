from __future__ import absolute_import

# from .add_cifar import *
# from .caltech import *
# from .lmdb_dataset import *
from .cifar import *
from .dermamnist import *
from .Imagenet_lt import *
from .miniImageNet import *
from .pathmnist import *
from .sd198 import *
from .skin import *
from .xray import *
<<<<<<< HEAD
=======
from .cub200 import *
>>>>>>> 0f5ea20f
from .fgvc import *
from .flowers import *
from .stanford_dogs import *<|MERGE_RESOLUTION|>--- conflicted
+++ resolved
@@ -4,17 +4,14 @@
 # from .caltech import *
 # from .lmdb_dataset import *
 from .cifar import *
+from .cub200 import *
 from .dermamnist import *
+from .fgvc import *
+from .flowers import *
 from .Imagenet_lt import *
 from .miniImageNet import *
 from .pathmnist import *
 from .sd198 import *
 from .skin import *
-from .xray import *
-<<<<<<< HEAD
-=======
-from .cub200 import *
->>>>>>> 0f5ea20f
-from .fgvc import *
-from .flowers import *
-from .stanford_dogs import *+from .stanford_dogs import *
+from .xray import *
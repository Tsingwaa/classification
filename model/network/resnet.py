import torch
# from pudb import set_trace
from model.network.builder import Networks
from torch import nn
<<<<<<< HEAD
from torch.nn import Parameter
import torch.nn.functional as F
=======
from torch.nn import functional as F
>>>>>>> d63c43de

model_urls = {
    'resnet18': 'https://download.pytorch.org/models/resnet18-f37072fd.pth',
    'resnet34': 'https://download.pytorch.org/models/resnet34-b627a593.pth',
    'resnet50': 'https://download.pytorch.org/models/resnet50-0676ba61.pth',
    'resnet101': 'https://download.pytorch.org/models/resnet101-63fe2227.pth',
    'resnet152': 'https://download.pytorch.org/models/resnet152-394f9c45.pth',
}


def weights_init_kaiming(m):
    classname = m.__class__.__name__

    if classname.find('Linear') != -1:
        nn.init.kaiming_normal_(m.weight, a=0, model='fan_out')
        nn.init.constant_(m.bias, 0.0)

    elif classname.find('Conv') != -1:
        nn.init.kaiming_normal_(m.weight, a=0, model='fan_in')

        if m.bias is not None:
            nn.init.constant_(m.bias, 0.0)
    elif classname.find('BatchNorm') != -1:
        if m.affine:
            nn.init.constant_(m.weight, 1.0)
            nn.init.constant_(m.bias, 0.0)


def weights_init_kaiming_embedding(m):
    classname = m.__class__.__name__

    if classname.find('Linear') != -1:
        nn.init.kaiming_normal_(m.weight, a=0)
        nn.init.constant_(m.bias, 0.0)


def weights_init(m):
    if isinstance(m, nn.Conv2d):
        nn.init.kaiming_normal(m.weight, mode='fan_out')

        if m.bias is not None:
            nn.init.constant(m.bias, 0)
    elif isinstance(m, nn.BatchNorm2d) or isinstance(m, nn.BatchNorm1d):
        nn.init.constant(m.weight, 1)
        nn.init.constant(m.bias, 0)
    elif isinstance(m, nn.Linear):
        nn.init.normal(m.weight, std=0.001)

        if m.bias is not None:
            nn.init.constant(m.bias, 0)


def conv3x3(in_planes, out_planes, stride=1, groups=1, dilation=1):
    """3x3 convolution with padding"""

    return nn.Conv2d(in_planes,
                     out_planes,
                     kernel_size=3,
                     stride=stride,
                     padding=dilation,
                     groups=groups,
                     bias=False,
                     dilation=dilation)


def conv1x1(in_planes, out_planes, stride=1):
    """1x1 convolution"""

    return nn.Conv2d(in_planes,
                     out_planes,
                     kernel_size=1,
                     stride=stride,
                     bias=False)


class BasicBlock(nn.Module):
    expansion = 1

    def __init__(self,
                 inplanes,
                 planes,
                 stride=1,
                 downsample=None,
                 groups=1,
                 base_width=64,
                 dilation=1,
                 norm_layer=None):
        super(BasicBlock, self).__init__()

        if norm_layer is None:
            norm_layer = nn.BatchNorm2d

        if groups != 1 or base_width != 64:
            raise ValueError(
                'BasicBlock only supports groups=1 and base_width=64')

        if dilation > 1:
            raise NotImplementedError(
                "Dilation > 1 not supported in BasicBlock")
        # Both self.conv1 and self.downsample layers downsample the input
        # when stride != 1
        self.conv1 = conv3x3(inplanes, planes, stride)
        self.bn1 = norm_layer(planes)
        self.relu = nn.ReLU(inplace=True)
        self.conv2 = conv3x3(planes, planes)
        self.bn2 = norm_layer(planes)
        self.downsample = downsample
        self.stride = stride

    def forward(self, x):
        identity = x

        out_type = self.conv1(x)
        out_type = self.bn1(out_type)
        out_type = self.relu(out_type)

        out_type = self.conv2(out_type)
        out_type = self.bn2(out_type)

        if self.downsample is not None:
            identity = self.downsample(x)

        out_type += identity
        out_type = self.relu(out_type)

        return out_type


class Bottleneck(nn.Module):
    # Bottleneck in torchvision places the stride for downsampling
    # at 3x3 convolution(self.conv2) while original implementation
    # places the stride at the first 1x1 convolution(self.conv1)
    # according to "Deep residual learning for image recognition"
    # https://arxiv.org/abs/1512.03385.
    # This variant is also known as ResNet V1.5 and improves accuracy
    # according to https://ngc.nvidia.com/catalog/model-scripts
    #                       /nvidia:resnet_50_v1_5_for_pytorch.

    expansion = 4

    def __init__(self,
                 inplanes,
                 planes,
                 stride=1,
                 downsample=None,
                 groups=1,
                 base_width=64,
                 dilation=1,
                 norm_layer=None):
        super(Bottleneck, self).__init__()

        if norm_layer is None:
            norm_layer = nn.BatchNorm2d
        width = int(planes * (base_width / 64.)) * groups
        # Both self.conv2 and self.downsample layers downsample the input
        # when stride != 1
        self.conv1 = conv1x1(inplanes, width)
        self.bn1 = norm_layer(width)
        self.conv2 = conv3x3(width, width, stride, groups, dilation)
        self.bn2 = norm_layer(width)
        self.conv3 = conv1x1(width, planes * self.expansion)
        self.bn3 = norm_layer(planes * self.expansion)
        self.relu = nn.ReLU(inplace=True)
        self.downsample = downsample
        self.stride = stride

    def forward(self, x):
        identity = x

        out_type = self.conv1(x)
        out_type = self.bn1(out_type)
        out_type = self.relu(out_type)

        out_type = self.conv2(out_type)
        out_type = self.bn2(out_type)
        out_type = self.relu(out_type)

        out_type = self.conv3(out_type)
        out_type = self.bn3(out_type)

        if self.downsample is not None:
            identity = self.downsample(x)

        out_type += identity
        out_type = self.relu(out_type)

        return out_type


class ResNet(nn.Module):

    def __init__(self,
                 block,
                 layers,
                 num_classes=1000,
                 zero_init_residual=False,
                 groups=1,
                 width_per_group=64,
                 replace_stride_with_dilation=None,
                 norm_layer=None,
                 **kwargs):
        super(ResNet, self).__init__()

        if norm_layer is None:
            norm_layer = nn.BatchNorm2d
        self._norm_layer = norm_layer

        self.inplanes = 64
        self.dilation = 1

        if replace_stride_with_dilation is None:
            # each element in the tuple indicates if we should replace
            # the 2x2 stride with a dilated convolution instead
            replace_stride_with_dilation = [False, False, False]

        if len(replace_stride_with_dilation) != 3:
            raise ValueError("replace_stride_with_dilation should be None "
                             "or a 3-element tuple, got {}".format(
                                 replace_stride_with_dilation))
        self.groups = groups
        self.base_width = width_per_group
        self.conv1 = nn.Conv2d(3,
                               self.inplanes,
                               kernel_size=7,
                               stride=2,
                               padding=3,
                               bias=False)
        self.bn1 = norm_layer(self.inplanes)
        self.relu = nn.ReLU(inplace=True)
        self.maxpool = nn.MaxPool2d(kernel_size=3, stride=2, padding=1)
        self.layer1 = self._make_layer(block,
                                       planes=64,
                                       blocks=layers[0],
                                       stride=1)
        self.layer2 = self._make_layer(block,
                                       planes=128,
                                       blocks=layers[1],
                                       stride=2,
                                       dilate=replace_stride_with_dilation[0])
        self.layer3 = self._make_layer(block,
                                       planes=256,
                                       blocks=layers[2],
                                       stride=2,
                                       dilate=replace_stride_with_dilation[1])
        self.layer4 = self._make_layer(block,
                                       planes=512,
                                       blocks=layers[3],
                                       stride=2,
                                       dilate=replace_stride_with_dilation[2])
        self.avgpool = nn.AdaptiveAvgPool2d((1, 1))
        self.fc = nn.Linear(512 * block.expansion, num_classes)

        if kwargs.get("fc_3lp", False):
            self.fc_3lp = nn.Sequential(
                nn.Linear(512 * block.expansion, 512, bias=False),
                nn.BatchNorm1d(512),
                nn.ReLU(inplace=True),
                nn.Linear(512, 128, bias=False),
                nn.BatchNorm1d(128),
                nn.ReLU(inplace=True),
                nn.Linear(128, num_classes),
            )

        if kwargs.get("sc_head", False):
            self.sc_head = nn.Sequential(
                nn.Linear(512 * block.expansion, 512, bias=False),
                nn.BatchNorm1d(512),
                nn.ReLU(inplace=True),
                nn.Linear(512, 128),
            )

        if kwargs.get("proj_head", False):  # BN前的linear层取消bias
            self.projector = nn.Sequential(
                nn.Linear(512 * block.expansion,
                          512 * block.expansion,
                          bias=False),
                nn.BatchNorm1d(512 * block.expansion),
                nn.ReLU(inplace=True),
                nn.Linear(512 * block.expansion,
                          512 * block.expansion,
                          bias=False),
                nn.BatchNorm1d(512 * block.expansion),
                nn.ReLU(inplace=True),
                nn.Linear(512 * block.expansion,
                          512 * block.expansion,
                          bias=False),
                nn.BatchNorm1d(512 * block.expansion),
            )
        if kwargs.get("pred_head", False):
            self.predictor = nn.Sequential(
                nn.Linear(512 * block.expansion, 512, bias=False),
                nn.BatchNorm1d(512),
                nn.ReLU(inplace=True),
                nn.Linear(512, 512 * block.expansion),
            )

        for m in self.modules():
            if isinstance(m, nn.Conv2d):
                nn.init.kaiming_normal_(m.weight,
                                        mode='fan_out',
                                        nonlinearity='relu')
            elif isinstance(m, (nn.BatchNorm2d, nn.GroupNorm)):
                nn.init.constant_(m.weight, 1)
                nn.init.constant_(m.bias, 0)

        # Zero-initialize the last BN in each residual branch,
        # so that the residual branch starts with zeros, and each residual
        # block behaves like an identity.
        # This improves the model by 0.2~0.3% according to
        # https://arxiv.org/abs/1706.02677

        if zero_init_residual:
            for m in self.modules():
                if isinstance(m, Bottleneck):
                    nn.init.constant_(m.bn3.weight, 0)
                elif isinstance(m, BasicBlock):
                    nn.init.constant_(m.bn2.weight, 0)

    def _make_layer(self, block, planes, blocks, stride=1, dilate=False):
        norm_layer = self._norm_layer
        downsample = None
        previous_dilation = self.dilation

        if dilate:
            self.dilation *= stride
            stride = 1

        if stride != 1 or self.inplanes != planes * block.expansion:
            downsample = nn.Sequential(
                conv1x1(self.inplanes, planes * block.expansion, stride),
                norm_layer(planes * block.expansion),
            )

        layers = [
            block(self.inplanes, planes, stride, downsample, self.groups,
                  self.base_width, previous_dilation, norm_layer)
        ]
        self.inplanes = planes * block.expansion

        for _ in range(1, blocks):
            layers.append(
                block(self.inplanes,
                      planes,
                      groups=self.groups,
                      base_width=self.base_width,
                      dilation=self.dilation,
                      norm_layer=norm_layer))

        return nn.Sequential(*layers)

    # def forward(self, x, out_type='fc'):
    #     # See note [TorchScript super()]
    #     x = self.conv1(x)
    #     x = self.bn1(x)
    #     x = self.relu(x)
    #     x = self.maxpool(x)

    #     x = self.layer1(x)
    #     x = self.layer2(x)
    #     x = self.layer3(x)
    #     # x = self.layer4(x)
    #     # x = self.avgpool(x)
    #     # x = torch.flatten(x, 1)
    #     # return self.fc(x)

    #     feat_map = self.layer4[:-1](x)

    #     if out_type == 'map':
    #         return feat_map
    #     else:
    #         feat_map = self.layer4[-1](feat_map)
    #         feat_vec = self.avgpool(feat_map)
    #         feat_vec = torch.flatten(feat_vec, 1)

    #         if out_type == 'vec':
    #             return feat_vec
    #         elif out_type == 'fc':
    #             return self.fc(feat_vec)
    #         else:
    #             raise TypeError

    def forward(self, x1, x2=None, out_type="fc"):
        if 'simsiam' in out_type:
            x1 = self.extract(x1)
            x2 = self.extract(x2)
            z1 = self.projector(x1)
            z2 = self.projector(x2)

            p1 = self.predictor(z1)
            p2 = self.predictor(z2)
            if out_type == "simsiam+fc":
                fc1 = self.fc(x1)
                fc2 = self.fc(x2)
                return p1, p2, z1.detach(), z2.detach(), fc1, fc2
            return p1, p2, z1.detach(), z2.detach()

        else:
            x1 = self.extract(x1)

            if 'fc' in out_type:
                # if out_type == "fc_norm":
                #     norm_x1 = F.normalize(x1, dim=1)
                #     return self.fc(norm_x1)
                return self.fc(x1)

            elif "vec" in out_type:
                # if out_type == "vec_norm":
                #     return F.normalize(x1, dim=1)
                if out_type == "vec_2lp_norm":
                    return F.normalize(self.vec_2lp_128(x1), dim=1)
                return x1

            else:
                raise TypeError

    def extract(self, x):
        # See note [TorchScript super()]
        x = self.conv1(x)
        x = self.bn1(x)
        x = self.relu(x)
        x = self.maxpool(x)

        x = self.layer1(x)
        x = self.layer2(x)
        x = self.layer3(x)
        x = self.layer4(x)
        x = self.avgpool(x)
        x = torch.flatten(x, 1)

        return x


@Networks.register_module('ResNet18')
class ResNet18(ResNet):

    def __init__(self, num_classes, **kwargs):
        super(ResNet18, self).__init__(block=BasicBlock,
                                       layers=[2, 2, 2, 2],
                                       num_classes=num_classes,
                                       **kwargs)


@Networks.register_module('ResNet34')
class ResNet34(ResNet):

    def __init__(self, num_classes, **kwargs):
        super(ResNet34, self).__init__(block=BasicBlock,
                                       layers=[3, 4, 6, 3],
                                       num_classes=num_classes,
                                       **kwargs)


@Networks.register_module('ResNet50')
class ResNet50(ResNet):

    def __init__(self, num_classes, **kwargs):
        super(ResNet50, self).__init__(block=Bottleneck,
                                       layers=[3, 4, 6, 3],
                                       num_classes=num_classes,
                                       **kwargs)


@Networks.register_module('ResNet101')
class ResNet101(ResNet):

    def __init__(self, num_classes, **kwargs):
        super(ResNet101, self).__init__(block=Bottleneck,
                                        layers=[3, 4, 23, 3],
                                        num_classes=num_classes,
                                        **kwargs)


@Networks.register_module('ResNet152')
class ResNet152(ResNet):

    def __init__(self, num_classes, **kwargs):
        super(ResNet152, self).__init__(block=Bottleneck,
                                        layers=[3, 8, 36, 3],
                                        num_classes=num_classes,
                                        **kwargs)


@Networks.register_module('ResNeXt50')
class ResNeXt50(ResNet):

    def __init__(self, num_classes, **kwargs):
        super(ResNeXt50, self).__init__(block=Bottleneck,
                                        layers=[3, 4, 6, 3],
                                        num_classes=num_classes,
                                        groups=32,
                                        width_per_group=4,
                                        **kwargs)

class NormedLinear(nn.Module):

    def __init__(self, in_features, out_features):
        super(NormedLinear, self).__init__()
        self.weight = Parameter(torch.Tensor(in_features, out_features))
        self.weight.data.uniform_(-1, 1).renorm_(2, 1, 1e-5).mul_(1e5)

    def forward(self, x):
        out = F.normalize(x, dim=1).mm(F.normalize(self.weight, dim=0))
        return out

class ResNet_NormLayer(nn.Module):

    def __init__(self,
                 block,
                 layers,
                 num_classes=1000,
                 zero_init_residual=False,
                 groups=1,
                 width_per_group=64,
                 replace_stride_with_dilation=None,
                 norm_layer=None,
                 **kwargs):
        super(ResNet_NormLayer, self).__init__()

        if norm_layer is None:
            norm_layer = nn.BatchNorm2d
        self._norm_layer = norm_layer

        self.inplanes = 64
        self.dilation = 1

        if replace_stride_with_dilation is None:
            # each element in the tuple indicates if we should replace
            # the 2x2 stride with a dilated convolution instead
            replace_stride_with_dilation = [False, False, False]

        if len(replace_stride_with_dilation) != 3:
            raise ValueError("replace_stride_with_dilation should be None "
                             "or a 3-element tuple, got {}".format(
                                 replace_stride_with_dilation))
        self.groups = groups
        self.base_width = width_per_group
        self.conv1 = nn.Conv2d(3,
                               self.inplanes,
                               kernel_size=7,
                               stride=2,
                               padding=3,
                               bias=False)
        self.bn1 = norm_layer(self.inplanes)
        self.relu = nn.ReLU(inplace=True)
        self.maxpool = nn.MaxPool2d(kernel_size=3, stride=2, padding=1)
        self.layer1 = self._make_layer(block,
                                       planes=64,
                                       blocks=layers[0],
                                       stride=1)
        self.layer2 = self._make_layer(block,
                                       planes=128,
                                       blocks=layers[1],
                                       stride=2,
                                       dilate=replace_stride_with_dilation[0])
        self.layer3 = self._make_layer(block,
                                       planes=256,
                                       blocks=layers[2],
                                       stride=2,
                                       dilate=replace_stride_with_dilation[1])
        self.layer4 = self._make_layer(block,
                                       planes=512,
                                       blocks=layers[3],
                                       stride=2,
                                       dilate=replace_stride_with_dilation[2])
        self.avgpool = nn.AdaptiveAvgPool2d((1, 1))
        self.fc = NormedLinear(512 * block.expansion, num_classes)

        for m in self.modules():
            if isinstance(m, nn.Conv2d):
                nn.init.kaiming_normal_(m.weight,
                                        mode='fan_out',
                                        nonlinearity='relu')
            elif isinstance(m, (nn.BatchNorm2d, nn.GroupNorm)):
                nn.init.constant_(m.weight, 1)
                nn.init.constant_(m.bias, 0)

        if zero_init_residual:
            for m in self.modules():
                if isinstance(m, Bottleneck):
                    nn.init.constant_(m.bn3.weight, 0)
                elif isinstance(m, BasicBlock):
                    nn.init.constant_(m.bn2.weight, 0)

    def _make_layer(self, block, planes, blocks, stride=1, dilate=False):
        norm_layer = self._norm_layer
        downsample = None
        previous_dilation = self.dilation

        if dilate:
            self.dilation *= stride
            stride = 1

        if stride != 1 or self.inplanes != planes * block.expansion:
            downsample = nn.Sequential(
                conv1x1(self.inplanes, planes * block.expansion, stride),
                norm_layer(planes * block.expansion),
            )

        layers = [
            block(self.inplanes, planes, stride, downsample, self.groups,
                  self.base_width, previous_dilation, norm_layer)
        ]
        self.inplanes = planes * block.expansion

        for _ in range(1, blocks):
            layers.append(
                block(self.inplanes,
                      planes,
                      groups=self.groups,
                      base_width=self.base_width,
                      dilation=self.dilation,
                      norm_layer=norm_layer))

        return nn.Sequential(*layers)

    def forward(self, x1, x2=None, out_type="fc"):
        
        return self.fc(self.extract(x1))
        
    def extract(self, x):
        # See note [TorchScript super()]
        x = self.conv1(x)
        x = self.bn1(x)
        x = self.relu(x)
        x = self.maxpool(x)

        x = self.layer1(x)
        x = self.layer2(x)
        x = self.layer3(x)
        x = self.layer4(x)
        x = self.avgpool(x)
        x = torch.flatten(x, 1)

        return x

@Networks.register_module('ResNet50_NormLayer')
class ResNet50_NormLayer(ResNet_NormLayer):

    def __init__(self, num_classes, **kwargs):
        super(ResNet50_NormLayer, self).__init__(block=Bottleneck,
                                       layers=[3, 4, 6, 3],
                                       num_classes=num_classes,
                                       **kwargs)<|MERGE_RESOLUTION|>--- conflicted
+++ resolved
@@ -2,12 +2,9 @@
 # from pudb import set_trace
 from model.network.builder import Networks
 from torch import nn
-<<<<<<< HEAD
 from torch.nn import Parameter
 import torch.nn.functional as F
-=======
-from torch.nn import functional as F
->>>>>>> d63c43de
+
 
 model_urls = {
     'resnet18': 'https://download.pytorch.org/models/resnet18-f37072fd.pth',

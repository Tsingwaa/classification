--- conflicted
+++ resolved
@@ -37,11 +37,8 @@
         self.weight = weight
         if self.weight is not None:
             self.weight = self.weight.cuda()
-<<<<<<< HEAD
 
-=======
         self.margin = margin
->>>>>>> 2927c382
         self.centers = nn.Parameter(torch.randn(num_classes, feat_dim))
 
     def forward(self, feat, labels):

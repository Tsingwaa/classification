import math
import random

import numpy as np
import torch
from pudb import set_trace
from torch import serialization
from torch.utils.data.dataset import Dataset


class CutMix(Dataset):
    """Referred to https://github.com/ildoonet/cutmix"""

    def __init__(self,
                 dataset,
                 num_mix: int = 1,
                 beta: float = 1.,
                 prob: float = 1.0,
                 remix: bool = False,
                 adapt: int = -1,
                 lambd=0,
                 soft_cutmix=False,
                 soft_remix=False,
                 remix_v2=False,
                 remix_v3=False,
                 remix_v4=False,
                 kappa=3,
                 tau2=0.5):
        """build CutMix Dataset based on common custom dataset class.

        Args:
            dataset(Dataset object): common custom dataset classes
            num_mix: number of imgs to mix
            beta: drop a lambd
            prob: probability of using cutmix
            remix: referred to rebalanced mixup
            adapt: code for rebalancing adapt strategy
        """
        self.dataset = dataset
        self.num_classes = dataset.num_classes
        self.num_samples_per_cls = dataset.num_samples_per_cls
        self.class_weight = dataset.class_weight
        self.indexes_per_cls = dataset.indexes_per_cls

        self.num_mix = num_mix
        self.beta = beta
        self.prob = prob
        self.remix = remix
        self.adapt = adapt
        self.lambd_thres = lambd
        self.soft_cutmix = soft_cutmix
        self.soft_remix = soft_remix
        self.remix_v2 = remix_v2
        self.remix_v3 = remix_v3
        self.remix_v4 = remix_v4
        self.kappa = kappa
        self.tau2 = tau2
        # get all choices for each class
        self.choices = self.get_choices()  # chooice for each class
        # self.class_pointers = [0] * self.num_classes

    def __getitem__(self, index):
        img, target = self.dataset[index]
        target_onehot = single_label2onehot(self.num_classes, target)

        for _ in range(self.num_mix):
            r = np.random.rand(1)

            if self.beta <= 0 or r > self.prob:
                continue

            if self.adapt in [1, 2, 8]:
                rand_index = random.choice(self.choices[target])
            elif self.adapt == 3:  # random class
                rand_class = random.choice(
                    list(range(target, self.num_classes)))
                candidate_indexes = self.indexes_per_cls[rand_class]
                rand_index = random.choice(candidate_indexes)
            elif self.adapt == 4:  # inverse weight select class
                rand_class = random.choices(
                    range(target, self.num_classes),
                    weights=self.class_weight[target:])[0]
                candidate_indexes = self.indexes_per_cls[rand_class]
                rand_index = random.choice(candidate_indexes)
            elif self.adapt == 5:  # weight: 大类更大
                weights = scale_(self.num_samples_per_cls, k=2)
                rand_class = random.choices(range(target, self.num_classes),
                                            weights=weights[target:])[0]
                candidate_indexes = self.indexes_per_cls[rand_class]
                rand_index = random.choice(candidate_indexes)
            elif self.adapt == 6:  # 等可能选两边的类
                select_num_classes = math.log10(self.num_classes)
                floor_class = math.floor(target - 1 / 2 * select_num_classes)
                ceil_class = math.ceil(target + 1 / 2 * select_num_classes)

                if floor_class < 0:
                    floor_class = 0
                    ceil_class = select_num_classes

                if ceil_class >= self.num_classes:
                    floor_class = self.num_classes - select_num_classes - 1
                    ceil_class = self.num_classes - 1

                rand_class = np.random.randint(floor_class, ceil_class + 1)
                candidate_indexes = self.indexes_per_cls[rand_class]
                rand_index = random.choice(candidate_indexes)
            elif self.adapt == 7:
                rand_class = random.choice(list(range(self.num_classes)))
                candidate_indexes = self.indexes_per_cls[rand_class]
                rand_index = random.choice(candidate_indexes)
            else:
                rand_index = random.choice(range(len(self)))

            img2, target2 = self.dataset[rand_index]
            target2_onehot = single_label2onehot(self.num_classes, target2)

            # generate mixed weight lambd for original area
            lambd = np.random.beta(self.beta, self.beta)
            while lambd < self.lambd_thres:
                lambd = np.random.beta(self.beta, self.beta)
            # if self.remix:  # the weight of choosen-to-mix img is larger.
            #     lambd = lambd if lambd < 0.5 else 1 - lambd
            if self.soft_cutmix:
                lambd_xc = min(lambd, 1-lambd)
            else:
                lambd_xc = lambd
            bbx1, bby1, bbx2, bby2 = rand_bbox(img.size(), lambd_xc)  # set box
            img[:, bbx1:bbx2, bby1:bby2] = img2[:, bbx1:bbx2, bby1:bby2]

            # 为什么要重新算weight？
            # 因为cut区域时，可能超出边界，所以实际的区域可能更小，故而要重新计算。
            cut_area = (bbx2 - bbx1) * (bby2 - bby1)
            whole_area = img.size(-1) * img.size(-2)  # H * W
            lambda_yo = 1 - cut_area / whole_area  # for original img
            if self.remix:  # Directly use kappa=3 and tau=0.5
                kappa, tau = 3, 0.5
                n1 = self.num_samples_per_cls[target]
                n2 = self.num_samples_per_cls[target2]

                if n1 >= kappa * n2 and lambda_yo < tau:
                    lambda_yo = 0
                elif n1 * kappa <= n2 and lambda_yo > 1 - tau:
                    lambda_yo = 1

            elif self.remix_v2:
                kappa, tau = 3, 0.5
                n1 = self.num_samples_per_cls[target]
                n2 = self.num_samples_per_cls[target2]
                if n1 >= self.kappa * n2 and lambda_yo < tau:
                    lambda_yo = 0
                elif lambda_yo > self.tau2:
                    lambda_yo = 1
                else:
                    lambda_yo = min(lambda_yo, 1-lambda_yo)
            elif self.remix_v3:
                tau = 0.5
                n1 = self.num_samples_per_cls[target]
                n2 = self.num_samples_per_cls[target2]
                if n1 >= self.kappa * n2 and lambda_yo < tau:
                    lambda_yo = 0
                elif lambda_yo >= self.tau2 and lambda_yo <= 1 - self.tau2:
                    lambda_yo = min(lambda_yo, 1-lambda_yo)
<<<<<<< HEAD

=======
            
>>>>>>> 7eb84b3a
            elif self.remix_v4:
                tau = 0.5
                n1 = self.num_samples_per_cls[target]
                n2 = self.num_samples_per_cls[target2]
                if n1 >= self.kappa * n2 and lambda_yo < tau:
                    lambda_yo = 0
<<<<<<< HEAD
                elif n1 >= self.kappa * n2 and tau <= lambda_yo <= self.tau2: 
                    lambda_yo = 1-lambda_yo

=======
                elif n1 >= self.kappa * n2 and tau <= lambda_yo <= self.tau2:
                    lambda_yo = 1-lambda_yo
            
>>>>>>> 7eb84b3a
            elif self.soft_remix:
                lambda_yo = min(lambda_yo, 1-lambda_yo)

            target_onehot = target_onehot * lambda_yo + \
                target2_onehot * (1. - lambda_yo)

        return img, target_onehot

    def __len__(self):
        return len(self.dataset)

    def get_choices(self):
        targets = self.dataset.targets
        choices = []

        for i in range(self.num_classes):
            if self.adapt == 1:  # class i only select class i+k(k>0)
                if i == self.num_classes - 1:
                    choices.append(targets)

                    break
                indexes = np.where(np.array(targets) > i)[0].tolist()
            elif self.adapt == 2:  # class i select class i+k(k>=0)
                indexes = np.where(np.array(targets) >= i)[0].tolist()
            elif self.adapt == 8:
                indexes = np.where(np.array(targets) <= i)[0].tolist()
            else:
                indexes = []
            choices.append(indexes)

        return choices


def single_label2onehot(size, target):
    # single label to one-hot
    vec = torch.zeros(size, dtype=torch.float32)
    vec[target] = 1.

    return vec


def rand_bbox(size, lambd):
    # size: (N, C, H, W)

    if len(size) in [3, 4]:
        H, W = size[-2], size[-1]
    else:
        raise Exception

    cut_ratio = np.sqrt(1. - lambd)
    cut_h = np.int(H * cut_ratio)
    cut_w = np.int(W * cut_ratio)

    # uniform
    cx = np.random.randint(W)
    cy = np.random.randint(H)

    bbx1 = np.clip(cx - cut_w // 2, 0, W)
    bby1 = np.clip(cy - cut_h // 2, 0, H)
    bbx2 = np.clip(cx + cut_w // 2, 0, W)
    bby2 = np.clip(cy + cut_h // 2, 0, H)

    return bbx1, bby1, bbx2, bby2


def scale_(a: np.ndarray, k: int):
    a_ = np.power(a, k)

    return a_ / sum(a_)<|MERGE_RESOLUTION|>--- conflicted
+++ resolved
@@ -160,26 +160,15 @@
                     lambda_yo = 0
                 elif lambda_yo >= self.tau2 and lambda_yo <= 1 - self.tau2:
                     lambda_yo = min(lambda_yo, 1-lambda_yo)
-<<<<<<< HEAD
-
-=======
-            
->>>>>>> 7eb84b3a
             elif self.remix_v4:
                 tau = 0.5
                 n1 = self.num_samples_per_cls[target]
                 n2 = self.num_samples_per_cls[target2]
                 if n1 >= self.kappa * n2 and lambda_yo < tau:
                     lambda_yo = 0
-<<<<<<< HEAD
                 elif n1 >= self.kappa * n2 and tau <= lambda_yo <= self.tau2: 
                     lambda_yo = 1-lambda_yo
 
-=======
-                elif n1 >= self.kappa * n2 and tau <= lambda_yo <= self.tau2:
-                    lambda_yo = 1-lambda_yo
-            
->>>>>>> 7eb84b3a
             elif self.soft_remix:
                 lambda_yo = min(lambda_yo, 1-lambda_yo)
 

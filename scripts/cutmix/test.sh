export PYTHONPATH=$PYTHONPATH:$HOME/project/classification

# Distributed Training
<<<<<<< HEAD
CUDA_VISIBLE_DEVICES=4,2 python3 -W ignore -m torch.distributed.launch\
    --nproc_per_node=2 --master_addr 127.0.0.111 --master_port 30004 \
    test.py --config_path "configs/ImageNet_LT/rx50_adapt2_remix_v2_12_0.7.yaml"

# CUDA_VISIBLE_DEVICES=4,2 python3 -W ignore -m torch.distributed.launch\
#     --nproc_per_node=2 --master_addr 127.0.0.111 --master_port 30001 \
#     test.py --config_path "configs/ImageNet_LT/rx50_cutmix.yaml"
=======
CUDA_VISIBLE_DEVICES=0,1 python3 -W ignore -m torch.distributed.launch\
    --nproc_per_node=2 --master_addr 127.0.0.111 --master_port 30001 \
    test.py --config_path "configs/ImageNet_LT/rx50_adapt2_remix_v2_2_0.6.yaml"
>>>>>>> 7eb84b3a

# Single-GPU Training
# CUDA_VISIBLE_DEVICES=$1 python3 finetune.py --local_rank -1 --config_path $2<|MERGE_RESOLUTION|>--- conflicted
+++ resolved
@@ -1,19 +1,9 @@
 export PYTHONPATH=$PYTHONPATH:$HOME/project/classification
 
 # Distributed Training
-<<<<<<< HEAD
-CUDA_VISIBLE_DEVICES=4,2 python3 -W ignore -m torch.distributed.launch\
-    --nproc_per_node=2 --master_addr 127.0.0.111 --master_port 30004 \
-    test.py --config_path "configs/ImageNet_LT/rx50_adapt2_remix_v2_12_0.7.yaml"
-
-# CUDA_VISIBLE_DEVICES=4,2 python3 -W ignore -m torch.distributed.launch\
-#     --nproc_per_node=2 --master_addr 127.0.0.111 --master_port 30001 \
-#     test.py --config_path "configs/ImageNet_LT/rx50_cutmix.yaml"
-=======
 CUDA_VISIBLE_DEVICES=0,1 python3 -W ignore -m torch.distributed.launch\
     --nproc_per_node=2 --master_addr 127.0.0.111 --master_port 30001 \
     test.py --config_path "configs/ImageNet_LT/rx50_adapt2_remix_v2_2_0.6.yaml"
->>>>>>> 7eb84b3a
 
 # Single-GPU Training
 # CUDA_VISIBLE_DEVICES=$1 python3 finetune.py --local_rank -1 --config_path $2
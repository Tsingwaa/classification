export PYTHONPATH=$PYTHONPATH:$HOME/project/classification

# Distributed Training
<<<<<<< HEAD
CUDA_VISIBLE_DEVICES=4,5,6,7 python3 -W ignore -m torch.distributed.launch\
    --nproc_per_node=4 --master_addr 127.0.0.111 --master_port 30002 \
    train.py --config_path "configs/ImageNet_LT/rx50_adapt2_remix_v2_4_0.6.yaml"
=======
CUDA_VISIBLE_DEVICES=0,1 python3 -W ignore -m torch.distributed.launch\
    --nproc_per_node=2 --master_addr 127.0.0.111 --master_port 30002 \
    train.py --config_path "configs/ImageNet_LT/rx50_adapt2_remix_v4_2_0.6.yaml"

>>>>>>> 4fa8d117

CUDA_VISIBLE_DEVICES=4,5,6,7 python3 -W ignore -m torch.distributed.launch\
    --nproc_per_node=4 --master_addr 127.0.0.111 --master_port 30002 \
    train.py --config_path "configs/ImageNet_LT/rx50_adapt2_remix_v2_4_0.5.yaml"
# Baseline
CUDA_VISIBLE_DEVICES=$1 python3 train.py --local_rank -1 --config_path $2 --seed $3

# CUDA_VISIBLE_DEVICES=$1 python3 train.py --local_rank -1 --config_path 'configs/CIFAR10_0.01/r32.yaml'
# CUDA_VISIBLE_DEVICES=$1 python3 train.py --local_rank -1 --config_path 'configs/CIFAR10_0.01/r32_RS.yaml'
# CUDA_VISIBLE_DEVICES=$1 python3 train.py --local_rank -1 --config_path 'configs/CIFAR10_0.01/r32_RW.yaml'
# CUDA_VISIBLE_DEVICES=$1 python3 train.py --local_rank -1 --config_path 'configs/CIFAR10_0.01/r32_OS.yaml'<|MERGE_RESOLUTION|>--- conflicted
+++ resolved
@@ -1,21 +1,12 @@
 export PYTHONPATH=$PYTHONPATH:$HOME/project/classification
 
 # Distributed Training
-<<<<<<< HEAD
-CUDA_VISIBLE_DEVICES=4,5,6,7 python3 -W ignore -m torch.distributed.launch\
-    --nproc_per_node=4 --master_addr 127.0.0.111 --master_port 30002 \
-    train.py --config_path "configs/ImageNet_LT/rx50_adapt2_remix_v2_4_0.6.yaml"
-=======
 CUDA_VISIBLE_DEVICES=0,1 python3 -W ignore -m torch.distributed.launch\
     --nproc_per_node=2 --master_addr 127.0.0.111 --master_port 30002 \
     train.py --config_path "configs/ImageNet_LT/rx50_adapt2_remix_v4_2_0.6.yaml"
 
->>>>>>> 4fa8d117
 
-CUDA_VISIBLE_DEVICES=4,5,6,7 python3 -W ignore -m torch.distributed.launch\
-    --nproc_per_node=4 --master_addr 127.0.0.111 --master_port 30002 \
-    train.py --config_path "configs/ImageNet_LT/rx50_adapt2_remix_v2_4_0.5.yaml"
-# Baseline
+# Single-GPU Training
 CUDA_VISIBLE_DEVICES=$1 python3 train.py --local_rank -1 --config_path $2 --seed $3
 
 # CUDA_VISIBLE_DEVICES=$1 python3 train.py --local_rank -1 --config_path 'configs/CIFAR10_0.01/r32.yaml'

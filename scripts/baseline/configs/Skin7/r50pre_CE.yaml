--- conflicted
+++ resolved
@@ -25,13 +25,8 @@
   optimizer:
     name: SGD
     param:
-<<<<<<< HEAD
-      lr: 1.0e-1
-      weight_decay: 5.0e-4
-=======
       lr: 1.0e-2
-     weight_decay: 1.0e-5
->>>>>>> d63c43de
+      weight_decay: 1.0e-5
       momentum: 0.9
       nesterov: True
   lr_scheduler:

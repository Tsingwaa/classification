--- conflicted
+++ resolved
@@ -9,39 +9,23 @@
   eval_period: 1  # if 0, remove validate process when training.
 
 finetune:
-<<<<<<< HEAD
-  name: last_cRW
-=======
   name: last_visual
->>>>>>> 44844940
   total_epochs: 10
   unfreeze_keys: []
   trainloader:
-<<<<<<< HEAD
-    # sampler: BalanceSampler
-=======
->>>>>>> 44844940
     sampler: ""
     batch_size: 32
     num_workers: 4
   loss:
     name: CrossEntropyLoss
     param:
-<<<<<<< HEAD
-      weight_type: "inverse"
-=======
       weight_type: inverse
->>>>>>> 44844940
       label_smoothing: 0.
   optimizer:
     name: SGD
     param:
       lr: 1.0e-2
-<<<<<<< HEAD
       weight_decay: 1.0e-5
-=======
-     weight_decay: 1.0e-5
->>>>>>> 44844940
       momentum: 0.9
       nesterov: True
   lr_scheduler:

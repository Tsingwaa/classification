--- conflicted
+++ resolved
@@ -339,11 +339,7 @@
         for i, (batch_imgs, batch_labels) in enumerate(trainloader):
             batch_imgs = batch_imgs.cuda(non_blocking=True)
             batch_labels = batch_labels.cuda(non_blocking=True)
-<<<<<<< HEAD
-            batch_probs = model(batch_imgs, out_type="fc_128")
-=======
             batch_probs = model(batch_imgs, out_type="fc")
->>>>>>> 44844940
             batch_preds = torch.argmax(batch_probs, dim=1)
             avg_loss = criterion(batch_probs, batch_labels)
 
@@ -400,11 +396,7 @@
                 batch_imgs = batch_imgs.cuda(non_blocking=True)
                 batch_labels = batch_labels.cuda(non_blocking=True)
 
-<<<<<<< HEAD
-                batch_probs = model(batch_imgs, out_type="fc_128")
-=======
                 batch_probs = model(batch_imgs, out_type="fc")
->>>>>>> 44844940
 
                 avg_loss = criterion(batch_probs, batch_labels)
 
